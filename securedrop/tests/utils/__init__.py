--- conflicted
+++ resolved
@@ -3,13 +3,7 @@
 from db import db
 from flask.testing import FlaskClient
 from pyotp import TOTP
-<<<<<<< HEAD
-
-from . import asynchronous
-from . import db_helper
-=======
-from tests.utils import asynchronous, db_helper  # noqa: F401
->>>>>>> 073cc8aa
+from tests.utils import asynchronous, db_helper
 
 
 def flaky_filter_xfail(err, *args):

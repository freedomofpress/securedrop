{% extends "base.html" %}
{% block body %}
<div id="content" class="journalist-view-single">
<h2><span class="headline">Read documents</span></h2>
<p><a href="/">Back to latest submissions...</a></p>
<h3>Collection from: <span class="code-name">{{ codename }}</span></h3>
<form action='/regenerate-code' method='post'>
  <input name="csrf_token" type="hidden" value="{{ csrf_token() }}"/>
  <input type='hidden' name='sid' value='{{ sid }}'>
  <input type='submit' value='Generate a new codename for this source'>
</form>

{% if docs %}
<p><br />Here are the documents available. The documents are stored encrypted for security. To read them, you will need to decrypt them using PGP.</p>
<<<<<<< HEAD



<form id="bulk" action="/bulk" method="post">
<ul id="submissions">
=======
<form action="/bulk" method="post">
<ul id="submissions" class="plain">
>>>>>>> 92bd7647
{% for doc in docs %}
<li>
  <input type="checkbox" name="doc_names_selected" form="bulk" value="{{ doc.name }}" />
  {% if doc.name.startswith('reply-') %}
  <i>{{ doc.name }}</i> ({{ doc.size }} bytes sent {{ doc.date }}) tags: {{ doc.tags }}
  {% else %}
  <a href="{{url_for('doc', sid=sid , fn=doc.name) }}">{{ doc.name }}</a> ({{ doc.size }} bytes uploaded {{ doc.date }}) tags {{ doc.tags }}
  {% endif %}
</li>
{% endfor %}

<input name="csrf_token" type="hidden" value="{{ csrf_token() }}"/>
<input type="hidden" name="sid" value="{{ sid }}" autocomplete="off"/>
<input form="bulk" name="csrf_token" type="hidden" value="{{ csrf_token() }}"/>
<input form="bulk" type="hidden" name="sid" value="{{ sid }}" autocomplete="off"/>
</ul>

<p>

  <input type="submit" name="action" form="bulk" value="Download Selected"/>
  <input type="submit" name="action" form="bulk" value="Delete Selected"/>
  <input type="submit" name="action" form="bulk" value="Remove Tags"/>
  <br/>

  <input type="submit" name="action" form="bulk" value="Tag Selected With"/>
  <select name="tag">
      <option value="__new__">New tag</option>
      {% for tag in all_tags %}
      <option value="{{tag}}">{{tag}}</option>
      {% endfor %}
  </select>
  <br/>
  (<span id="select_all">select all</span>, <span id="select_none">select none</span>)
</p>
</form>
<form id="filter_tag" action="/filter-selected" method="post">
  <p>
      {% for tag in tags %}
      <label>
          <input type="checkbox" name="filter_tag" value="{{tag}}"/>
          {{tag}}
      </label>
    {% endfor %}
    <input type="hidden" name="csrf_token" form="filter_tag" value="{{ csrf_token() }}"/>
    <input type="hidden" name="sid" form="filter_tag" value="{{ sid }}" autocomplete="off"/>
    <input type="submit" name="action" form="filter_tag" value="Filter Selected Tags"/>
  </p>
</form>



{% else %}
<p><br />No documents to display.</p>
{% endif %}

{% if haskey %}
<p>You can write a secure reply to the person who submitted these documents:</p>
<form action="/reply" method="post" autocomplete="off">
  <input name="csrf_token" type="hidden" value="{{ csrf_token() }}"/>
  <input type="hidden" name="sid" value="{{ sid }}" autocomplete="off"/>
  <textarea name="msg" cols="72" rows="10" autocomplete="off"></textarea><br />
  <button id="reply-button" class="button-custom" type="submit">Submit</button>
</form>
{% elif flagged %}
<p class="notification">You've flagged this source for reply.</p>
<p>An encryption key will be generated for the source the next time they log in, after which you will be able to reply to the source here.</p>
{% else %}
<p>Click below if you would like to write a reply to this source.</p>
<form action="/flag" method="post">
    <input type="hidden" name="sid" value="{{ sid }}" autocomplete="off" />
    <input type="hidden" name="csrf_token" value="{{ csrf_token() }}" />
    <button id="flag-button" class="button-custom" type="submit">Flag this source for reply.</button>
</form>
{% endif %}
</div>

{% endblock %}<|MERGE_RESOLUTION|>--- conflicted
+++ resolved
@@ -12,16 +12,8 @@
 
 {% if docs %}
 <p><br />Here are the documents available. The documents are stored encrypted for security. To read them, you will need to decrypt them using PGP.</p>
-<<<<<<< HEAD
-
-
-
-<form id="bulk" action="/bulk" method="post">
-<ul id="submissions">
-=======
 <form action="/bulk" method="post">
 <ul id="submissions" class="plain">
->>>>>>> 92bd7647
 {% for doc in docs %}
 <li>
   <input type="checkbox" name="doc_names_selected" form="bulk" value="{{ doc.name }}" />

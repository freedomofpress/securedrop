# -*- coding: utf-8 -*-
import os
from datetime import datetime
import uuid

<<<<<<< HEAD
from flask import Flask, request, render_template, send_file, redirect, abort, url_for
=======
from flask import (Flask, request, render_template, send_file, redirect,
                   flash, url_for)
>>>>>>> 6586e07e
from flask_wtf.csrf import CsrfProtect

import config
import version
import crypto_util
import store
import background
import db

app = Flask(__name__, template_folder=config.JOURNALIST_TEMPLATES_DIR)
app.config.from_object(config.FlaskConfig)
CsrfProtect(app)

app.jinja_env.globals['version'] = version.__version__
if getattr(config, 'CUSTOM_HEADER_IMAGE', None):
    app.jinja_env.globals['header_image'] = config.CUSTOM_HEADER_IMAGE
    app.jinja_env.globals['use_custom_header_image'] = True
else:
    app.jinja_env.globals['header_image'] = 'securedrop.png'
    app.jinja_env.globals['use_custom_header_image'] = False


def get_docs(sid):
    """Get docs associated with source id `sid` sorted by submission date"""
    docs = []
    tags = set()
    flagged = False
    for filename in os.listdir(store.path(sid)):
        if filename == '_FLAG':
            flagged = True
            continue
        os_stat = os.stat(store.path(sid, filename))
        tags_for_file = db.get_tags_for_file([filename])
        tags |= set(tags_for_file[filename])
        docs.append(dict(
            name=filename,
            date=str(datetime.fromtimestamp(os_stat.st_mtime)),
            size=os_stat.st_size,
            tags=tags_for_file[filename]
        ))
    # sort by date since ordering by filename is meaningless
    docs.sort(key=lambda x: x['date'])
    return docs, flagged, tags


@app.after_request
def no_cache(response):
    """Minimize potential traces of site access by telling the browser not to
    cache anything"""
    no_cache_headers = {
        'Cache-Control': 'no-cache, no-store, must-revalidate',
        'Pragma': 'no-cache',
        'Expires': '-1',
    }
    for header, header_value in no_cache_headers.iteritems():
        response.headers.add(header, header_value)
    return response


@app.route('/')
def index():
    dirs = os.listdir(config.STORE_DIR)
    cols = []
    db_session = db.sqlalchemy_handle()
    for source_id in dirs:
        display_id = db.display_id(source_id, db_session)
        cols.append(dict(
            sid=source_id,
            name=display_id,
            date=str(datetime.fromtimestamp(os.stat(store.path(source_id)).st_mtime)
                     ).split('.')[0]
        ))
    db_session.close()
    cols.sort(key=lambda x: x['date'], reverse=True)
    return render_template('index.html', cols=cols)


@app.route('/col/<sid>')
def col(sid):
    docs, flagged, tags = get_docs(sid)
    haskey = crypto_util.getkey(sid)
    return render_template("col.html", sid=sid,
                           codename=db.display_id(sid, db.sqlalchemy_handle()), docs=docs,
                           haskey=haskey, flagged=flagged, tags=tags)


def delete_collection(source_id):
    store.delete_source_directory(source_id)
    crypto_util.delete_reply_keypair(source_id)
    db.delete_source(source_id)


@app.route('/col/delete', methods=('POST',))
def col_delete():
    if 'cols_selected' in request.form:
        # deleting multiple collections from the index
        if len('cols_selected') < 1:
            flash("No collections selected to delete!", "warning")
        else:
            cols_selected = request.form.getlist('cols_selected')
            for source_id in cols_selected:
                delete_collection(source_id)
            flash("%s %s deleted" % (
                len(cols_selected),
                "collection" if len(cols_selected) == 1 else "collections"
            ), "notification")
    else:
        # deleting a single collection from its /col page
        source_id, col_name = request.form['sid'], request.form['col_name']
        delete_collection(source_id)
        flash("%s's collection deleted" % (col_name,), "notification")

    return redirect(url_for('index'))

@app.route('/col/<sid>/<fn>')
def doc(sid, fn):
    if '..' in fn or fn.startswith('/'):
        abort(404)
    return send_file(store.path(sid, fn), mimetype="application/pgp-encrypted")


@app.route('/reply', methods=('POST',))
def reply():
    sid, msg_candidate = request.form['sid'], request.form['msg']
    try:
        msg = msg_candidate.decode()
    except (UnicodeDecodeError, UnicodeEncodeError):
        flash("You have entered text that we could not parse. Please try again.", "notification")
        return render_template('col.html', sid=sid, codename=db.display_id(sid, db.sqlalchemy_handle()))
    crypto_util.encrypt(crypto_util.getkey(sid), msg, output=
                        store.path(sid, 'reply-%s.gpg' % uuid.uuid4()))
    return render_template('reply.html', sid=sid, codename=db.display_id(sid, db.sqlalchemy_handle()))


@app.route('/regenerate-code', methods=('POST',))
def generate_code():
    sid = request.form['sid']
    db.regenerate_display_id(sid)
    return redirect(url_for('col', sid=sid))


@app.route('/bulk', methods=('POST',))
def bulk():
    action = request.form['action']

    sid = request.form['sid']
    doc_names_selected = request.form.getlist('doc_names_selected')
    app.logger.debug("Selected document names are: {}".format(doc_names_selected))
    docs_selected = [
        doc for doc in get_docs(sid)[0] if doc['name'] in doc_names_selected]

    if action == 'download':
        return bulk_download(sid, docs_selected)
    elif action == 'delete':
        return bulk_delete(sid, docs_selected)
    elif action == 'tag':
        return bulk_tag(sid, docs_selected)
    else:
        abort(400)


def bulk_delete(sid, docs_selected):
    confirm_delete = bool(request.form.get('confirm_delete', False))
    if confirm_delete:
        for doc in docs_selected:
            fn = store.path(sid, doc['name'])
            store.secure_unlink(fn)
    return render_template(
        'delete.html', sid=sid, codename=db.display_id(sid, db.sqlalchemy_handle()),
        docs_selected=docs_selected, confirm_delete=confirm_delete)


def bulk_download(sid, docs_selected):
    filenames = [store.path(sid, doc['name']) for doc in docs_selected]
    zip = store.get_bulk_archive(filenames)
    return send_file(zip.name, mimetype="application/zip",
                     attachment_filename=db.display_id(sid, db.sqlalchemy_handle()) + ".zip",
                     as_attachment=True)

def bulk_tag(sid, docs_selected):
    filenames = [doc['name'] for doc in docs_selected]
    tag = request.form['tag']
    if tag == '__new__':
        return render_template(
            'new_tag.html', sid=sid, codename=db.display_id(sid, db.sqlalchemy_handle()),
            docs_selected=docs_selected)
    else:
        db.add_tag_to_file(filenames, tag)
        return redirect(url_for('col',sid=sid))

@app.route('/flag', methods=('POST',))
def flag():
    def create_flag(sid):
        """Flags a SID by creating an empty _FLAG file in their collection directory"""
        flag_file = store.path(sid, '_FLAG')
        open(flag_file, 'a').close()
        return flag_file
    sid = request.form['sid']
    create_flag(sid)
    return render_template('flag.html', sid=sid, codename=db.display_id(sid, db.sqlalchemy_handle()))

@app.route('/filter-selected', methods=('POST',))
def filter_selected():
    sid = request.form['sid']
    request_tags = request.form.getlist('filter_tag')
    docs, flagged, tags = get_docs(sid)
    if len(request_tags) > 0:
        filter_doc = []
        for tag in request_tags:
            temp_docs = [doc for doc in docs if tag in doc["tags"]]
            filter_doc.extend(temp_docs)
        filter_doc = {temp_doc["name"]: temp_doc for temp_doc in filter_doc}.values()
    else:
        filter_doc = docs
    haskey = crypto_util.getkey(sid)
    return render_template("col.html", sid=sid,
                           codename=db.display_id(sid, db.sqlalchemy_handle()), docs=filter_doc,
                           haskey=haskey, flagged=flagged, tags=tags)


if __name__ == "__main__":
    # TODO make sure debug=False in production
    app.run(debug=True, port=8081)<|MERGE_RESOLUTION|>--- conflicted
+++ resolved
@@ -3,12 +3,8 @@
 from datetime import datetime
 import uuid
 
-<<<<<<< HEAD
-from flask import Flask, request, render_template, send_file, redirect, abort, url_for
-=======
 from flask import (Flask, request, render_template, send_file, redirect,
                    flash, url_for)
->>>>>>> 6586e07e
 from flask_wtf.csrf import CsrfProtect
 
 import config

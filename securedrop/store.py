--- conflicted
+++ resolved
@@ -74,10 +74,6 @@
             zip.write(filename, arcname=os.path.basename(filename))
     return zip_file
 
-<<<<<<< HEAD
-def log(msg):
-    file(path('NOTES'), 'a').write(msg)
-=======
 
 def save_file_submission(sid, filename, stream):
     sanitized_filename = secure_filename(filename)
@@ -106,5 +102,4 @@
 
 
 def delete_source_directory(source_id):
-    secure_unlink(path(source_id), recursive=True)
->>>>>>> 645ab32b
+    secure_unlink(path(source_id), recursive=True)
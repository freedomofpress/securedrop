import os, stat


class BaseConfig(object):
    DEBUG = False
    TESTING = False
<<<<<<< HEAD
    SECRET_KEY = '' # import os; os.urandom(32)
=======
    SECRET_KEY = ''  # import os; os.urandom(24)

>>>>>>> c8f5d7aa

class ProductionConfig(BaseConfig):
    pass


class DevelopmentConfig(BaseConfig):
    DEBUG = True


class TestingConfig(BaseConfig):
    TESTING = True
    # Tests are simpler if CSRF protection is disabled
    WTF_CSRF_ENABLED = False

<<<<<<< HEAD
JOURNALIST_KEY=''
=======
# data directories - should be on secure media
STORE_DIR = '/tmp/deaddrop/store'
GPG_KEY_DIR = '/tmp/deaddrop/keys'
TEMP_DIR = '/tmp/deaddrop/tmp'

JOURNALIST_KEY = ''

SOURCE_TEMPLATES_DIR = './source_templates'
JOURNALIST_TEMPLATES_DIR = './journalist_templates'
WORD_LIST = './wordlist'

BCRYPT_SALT = ''  # bcrypt.gensalt()
>>>>>>> c8f5d7aa

# Database Configuration
DATABASE_ENGINE = 'mysql'
DATABASE_USERNAME = 'securedrop'
DATABASE_PASSWORD = ''
DATABASE_HOST = 'localhost'
DATABASE_NAME = 'securedrop'

# For sqlite:
# DATABASE_ENGINE = 'sqlite'
# DATABASE_FILE = 'db.sql'

if os.environ.get('SECUREDROP_ENV') == 'test':
<<<<<<< HEAD
    FlaskConfig=TestingConfig
    SECUREDROP_ROOT='/tmp/securedrop_test'
    JOURNALIST_KEY='65A1B5FF195B56353CC63DFFCC40EF1228271441' # test_journalist_key.pub
else:
    FlaskConfig = ProductionConfig
    # Note: most OS automatically delete /tmp on reboot. If you want your
    # Securedrop to persist over reboots, change this value to a directory that
    # is not in /tmp!
    SECUREDROP_ROOT='/tmp/securedrop'

# data directories - should be on secure media
STORE_DIR=os.path.join(SECUREDROP_ROOT, 'store')
GPG_KEY_DIR=os.path.join(SECUREDROP_ROOT, 'keys')
TEMP_DIR=os.path.join(SECUREDROP_ROOT, 'tmp')

# create the data directories
for d in (SECUREDROP_ROOT, STORE_DIR, GPG_KEY_DIR, TEMP_DIR):
    if not os.path.isdir(d):
        os.mkdir(d)

# restrict permissions to avoid warnings from GPG
def has_perms(path, mode):
    return oct(stat.S_IMODE(os.stat(path).st_mode)) == oct(mode)
safe_perms = 0700
if not has_perms(GPG_KEY_DIR, safe_perms):
    os.chmod(GPG_KEY_DIR, safe_perms)
=======
    FlaskConfig = TestingConfig
    TEST_DIR = '/tmp/deaddrop_test'
    STORE_DIR = os.path.join(TEST_DIR, 'store')
    GPG_KEY_DIR = os.path.join(TEST_DIR, 'keys')
    # test_journalist_key.pub
    JOURNALIST_KEY = '65A1B5FF195B56353CC63DFFCC40EF1228271441'
>>>>>>> c8f5d7aa
<|MERGE_RESOLUTION|>--- conflicted
+++ resolved
@@ -1,50 +1,28 @@
 import os, stat
 
+### Flask Configurations
 
 class BaseConfig(object):
     DEBUG = False
     TESTING = False
-<<<<<<< HEAD
     SECRET_KEY = '' # import os; os.urandom(32)
-=======
-    SECRET_KEY = ''  # import os; os.urandom(24)
-
->>>>>>> c8f5d7aa
 
 class ProductionConfig(BaseConfig):
     pass
 
-
 class DevelopmentConfig(BaseConfig):
     DEBUG = True
-
 
 class TestingConfig(BaseConfig):
     TESTING = True
     # Tests are simpler if CSRF protection is disabled
     WTF_CSRF_ENABLED = False
 
-<<<<<<< HEAD
-JOURNALIST_KEY=''
-=======
-# data directories - should be on secure media
-STORE_DIR = '/tmp/deaddrop/store'
-GPG_KEY_DIR = '/tmp/deaddrop/keys'
-TEMP_DIR = '/tmp/deaddrop/tmp'
+### Database Configuration
 
-JOURNALIST_KEY = ''
-
-SOURCE_TEMPLATES_DIR = './source_templates'
-JOURNALIST_TEMPLATES_DIR = './journalist_templates'
-WORD_LIST = './wordlist'
-
-BCRYPT_SALT = ''  # bcrypt.gensalt()
->>>>>>> c8f5d7aa
-
-# Database Configuration
 DATABASE_ENGINE = 'mysql'
 DATABASE_USERNAME = 'securedrop'
-DATABASE_PASSWORD = ''
+DATABASE_PASSWORD = '' # head -c 32 /dev/urandom | base64
 DATABASE_HOST = 'localhost'
 DATABASE_NAME = 'securedrop'
 
@@ -52,11 +30,24 @@
 # DATABASE_ENGINE = 'sqlite'
 # DATABASE_FILE = 'db.sql'
 
+### Application Configuration
+
+SOURCE_TEMPLATES_DIR = './source_templates'
+JOURNALIST_TEMPLATES_DIR = './journalist_templates'
+WORD_LIST = './wordlist'
+
+JOURNALIST_KEY='' # fingerprint of the public key for encrypting submissions
+BCRYPT_SALT=''    # bcrypt.gensalt()
+
 if os.environ.get('SECUREDROP_ENV') == 'test':
-<<<<<<< HEAD
     FlaskConfig=TestingConfig
     SECUREDROP_ROOT='/tmp/securedrop_test'
     JOURNALIST_KEY='65A1B5FF195B56353CC63DFFCC40EF1228271441' # test_journalist_key.pub
+    # Use a temporary sqlite database for tests
+    DATABASE_ENGINE='sqlite'
+    DATABASE_FILE=os.path.join(SECUREDROP_ROOT, 'test.db')
+    DATABASE_USERNAME='securedrop'
+    DATABASE_PASSWORD='securedrop'
 else:
     FlaskConfig = ProductionConfig
     # Note: most OS automatically delete /tmp on reboot. If you want your
@@ -79,12 +70,4 @@
     return oct(stat.S_IMODE(os.stat(path).st_mode)) == oct(mode)
 safe_perms = 0700
 if not has_perms(GPG_KEY_DIR, safe_perms):
-    os.chmod(GPG_KEY_DIR, safe_perms)
-=======
-    FlaskConfig = TestingConfig
-    TEST_DIR = '/tmp/deaddrop_test'
-    STORE_DIR = os.path.join(TEST_DIR, 'store')
-    GPG_KEY_DIR = os.path.join(TEST_DIR, 'keys')
-    # test_journalist_key.pub
-    JOURNALIST_KEY = '65A1B5FF195B56353CC63DFFCC40EF1228271441'
->>>>>>> c8f5d7aa
+    os.chmod(GPG_KEY_DIR, safe_perms)
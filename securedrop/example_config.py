--- conflicted
+++ resolved
@@ -24,26 +24,8 @@
 JOURNALIST_TEMPLATES_DIR = './journalist_templates'
 WORD_LIST = './wordlist'
 
-<<<<<<< HEAD
-BCRYPT_SALT = ''  # bcrypt.gensalt()
-
-# Database Configuration
-DATABASE_ENGINE = 'mysql'
-DATABASE_USERNAME = 'securedrop'
-DATABASE_PASSWORD = ''
-DATABASE_HOST = 'localhost'
-DATABASE_NAME = 'securedrop'
-
-# For sqlite:
-# DATABASE_ENGINE = 'sqlite'
-# DATABASE_FILE = 'db.sql'
-
-# Default to the production configuration
-FlaskConfig = ProductionConfig
-=======
 JOURNALIST_KEY='' # fingerprint of the public key for encrypting submissions
 BCRYPT_SALT=''    # bcrypt.gensalt()
->>>>>>> 0795fe78
 
 if os.environ.get('SECUREDROP_ENV') == 'test':
     FlaskConfig=TestingConfig
@@ -51,14 +33,7 @@
     JOURNALIST_KEY='65A1B5FF195B56353CC63DFFCC40EF1228271441' # test_journalist_key.pub
 else:
     FlaskConfig = ProductionConfig
-<<<<<<< HEAD
-    # Note: most OS automatically delete /tmp on reboot. If you want your
-    # Securedrop to persist over reboots, change this value to a directory that
-    # is not in /tmp!
-    SECUREDROP_ROOT='/tmp/deaddrop'
-=======
     SECUREDROP_ROOT=os.path.abspath('.securedrop')
->>>>>>> 0795fe78
 
 # data directories - should be on secure media
 STORE_DIR=os.path.join(SECUREDROP_ROOT, 'store')

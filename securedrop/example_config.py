--- conflicted
+++ resolved
@@ -1,45 +1,28 @@
 import os, stat
-
 
 class BaseConfig(object):
     DEBUG = False
     TESTING = False
-<<<<<<< HEAD
-    SECRET_KEY = ''  # import os; os.urandom(24)
-
-=======
     SECRET_KEY = '' # import os; os.urandom(32)
->>>>>>> 887f140d
 
 class ProductionConfig(BaseConfig):
     pass
 
-
 class DevelopmentConfig(BaseConfig):
     DEBUG = True
-
 
 class TestingConfig(BaseConfig):
     TESTING = True
     # Tests are simpler if CSRF protection is disabled
     WTF_CSRF_ENABLED = False
 
-<<<<<<< HEAD
-# data directories - should be on secure media
-STORE_DIR = '/tmp/deaddrop/store'
-GPG_KEY_DIR = '/tmp/deaddrop/keys'
-TEMP_DIR = '/tmp/deaddrop/tmp'
-
-JOURNALIST_KEY = ''
+JOURNALIST_KEY=''
 
 SOURCE_TEMPLATES_DIR = './source_templates'
 JOURNALIST_TEMPLATES_DIR = './journalist_templates'
 WORD_LIST = './wordlist'
 
 BCRYPT_SALT = ''  # bcrypt.gensalt()
-=======
-JOURNALIST_KEY=''
->>>>>>> 887f140d
 
 # Database Configuration
 DATABASE_ENGINE = 'mysql'
@@ -52,15 +35,10 @@
 # DATABASE_ENGINE = 'sqlite'
 # DATABASE_FILE = 'db.sql'
 
+# Default to the production configuration
+FlaskConfig = ProductionConfig
+
 if os.environ.get('SECUREDROP_ENV') == 'test':
-<<<<<<< HEAD
-    FlaskConfig = TestingConfig
-    TEST_DIR = '/tmp/deaddrop_test'
-    STORE_DIR = os.path.join(TEST_DIR, 'store')
-    GPG_KEY_DIR = os.path.join(TEST_DIR, 'keys')
-    # test_journalist_key.pub
-    JOURNALIST_KEY = '65A1B5FF195B56353CC63DFFCC40EF1228271441'
-=======
     FlaskConfig=TestingConfig
     SECUREDROP_ROOT='/tmp/securedrop_test'
     JOURNALIST_KEY='65A1B5FF195B56353CC63DFFCC40EF1228271441' # test_journalist_key.pub
@@ -69,7 +47,7 @@
     # Note: most OS automatically delete /tmp on reboot. If you want your
     # Securedrop to persist over reboots, change this value to a directory that
     # is not in /tmp!
-    SECUREDROP_ROOT='/tmp/securedrop'
+    SECUREDROP_ROOT='/tmp/deaddrop'
 
 # data directories - should be on secure media
 STORE_DIR=os.path.join(SECUREDROP_ROOT, 'store')
@@ -86,5 +64,4 @@
     return oct(stat.S_IMODE(os.stat(path).st_mode)) == oct(mode)
 safe_perms = 0700
 if not has_perms(GPG_KEY_DIR, safe_perms):
-    os.chmod(GPG_KEY_DIR, safe_perms)
->>>>>>> 887f140d
+    os.chmod(GPG_KEY_DIR, safe_perms)
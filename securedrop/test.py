--- conflicted
+++ resolved
@@ -76,6 +76,7 @@
 
     # Do tests that should always run on app startup
     crypto_util.do_runtime_tests()
+
 
 def shared_teardown():
     shutil.rmtree(config.SECUREDROP_ROOT)
@@ -265,11 +266,7 @@
         test_tag = 'the-test-tag'
 
         rv = self.client.post('/bulk', data=dict(
-<<<<<<< HEAD
             action='Tag Selected With',
-=======
-            action='tag',
->>>>>>> cac43fb8
             sid=sid,
             doc_names_selected=files,
             tag=test_tag
@@ -277,6 +274,7 @@
 
         self.assertEqual(rv.status_code, 302)
         self.assertTrue(("/col/" + sid) in rv.location)
+        mock_add_tag.assert_called_once_with(files, test_tag)
         mock_add_tag.assert_called_once_with(files, test_tag)
 
     def test_add_new_tag(self):
@@ -286,11 +284,7 @@
         test_tag = '__new__'
 
         rv = self.client.post('/bulk', data=dict(
-<<<<<<< HEAD
             action='Tag Selected With',
-=======
-            action='tag',
->>>>>>> cac43fb8
             sid=sid,
             doc_names_selected=files,
             tag=test_tag
@@ -300,7 +294,6 @@
 
         soup = BeautifulSoup(rv.data)
         self.assertGreater(len(soup.select('input[name=tag]')), 0)
-<<<<<<< HEAD
         self.assertEqual(soup.select('button[name=action]')[0]['value'], 'Tag Selected With')
         self.assertEqual(soup.select('input[name=sid]')[0]['value'], sid)
 
@@ -322,9 +315,6 @@
         soup = BeautifulSoup(rv.data)
         self.assertGreater(len(soup.select('input[name=tag]')), 0)
         self.assertEqual(soup.select('button[name=action]')[0]['value'], 'Tag Selected With')
-=======
-        self.assertEqual(soup.select('button[name=action]')[0]['value'], 'tag')
->>>>>>> cac43fb8
         self.assertEqual(soup.select('input[name=sid]')[0]['value'], sid)
 
 class TestIntegration(unittest.TestCase):
@@ -679,19 +669,7 @@
 class TestDb(unittest.TestCase):
 
     def setUp(self):
-<<<<<<< HEAD
         shared_setup()
-=======
-        config.DATABASE_ENGINE = 'mysql'
-        config.DATABASE_USERNAME = 'securedrop'
-        config.DATABASE_PASSWORD = 'securedrop'
-        config.DATABASE_HOST = 'localhost'
-        config.DATABASE_NAME = 'securedrop_test'
-
-        db.engine = db.get_engine()
-
-        db.create_tables()
->>>>>>> cac43fb8
         sid = 'EQZGCJBRGISGOTC2NZVWG6LILJBHEV3CINNEWSCLLFTUWZJPKJFECLS2NZ4G4U3QOZCFKTTPNZMVIWDCJBBHMUDBGFHXCQ3R'
         files = ['abc1_msg.gpg', 'abc2_msg.gpg']
 
@@ -702,10 +680,7 @@
     def tearDown(self):
         self.session.commit()
         self.session.close()
-<<<<<<< HEAD
         shared_teardown()
-=======
->>>>>>> cac43fb8
 
     def test_add_tag(self):
         db.add_tag_to_file(self.file_names, self.test_tag)
@@ -713,7 +688,6 @@
 
         assert self.test_tag in actual_tags
 
-<<<<<<< HEAD
     def test_add_tag_to_file_handles_existing_tags(self):
         filename = 'filename'
         db.add_tag_to_file([filename], self.test_tag)
@@ -725,8 +699,6 @@
         self.assertEqual(num_tags, 1)
         self.assertEqual(num_files, 1)
 
-=======
->>>>>>> cac43fb8
     def test_add_file(self):
         db.add_tag_to_file(self.file_names, self.test_tag)
         actual_files = [r[0] for r in self.session.query(db.files.c.name).all()]
@@ -746,29 +718,11 @@
         assert actual_relationships[1][1] == second_file_id[0]
 
 
-<<<<<<< HEAD
-=======
-    def test_get_file(self):
-        self.session.execute(db.files.insert().values(name=self.file_names[0]))
-        self.session.execute(db.files.insert().values(name=self.file_names[1]))
-        self.session.commit()
-
-        file = db.get_files_ids(self.file_names)
-
-        first_file_id, second_file_id = self.session.query(db.files.c.id).all()
-        assert file[0] == first_file_id[0]
-        assert file[1] == second_file_id[0]
-
->>>>>>> cac43fb8
     def test_get_tags_for_file(self):
         db.add_tag_to_file([self.file_names[0]], self.test_tag, '')
 
         tags = db.get_tags_for_file([self.file_names[0]])
-<<<<<<< HEAD
         assert self.test_tag in tags[self.file_names[0]]
-=======
-        assert  self.test_tag in tags[self.file_names[0]]
->>>>>>> cac43fb8
         assert '' not in tags[self.file_names[0]]
 
 
@@ -776,11 +730,7 @@
         db.add_tag_to_file([self.file_names[0]], self.test_tag, '')
 
         tags = db.get_tags_for_file(self.file_names)
-<<<<<<< HEAD
         assert self.test_tag in tags[self.file_names[0]]
-=======
-        assert  self.test_tag in tags[self.file_names[0]]
->>>>>>> cac43fb8
         assert '' not in tags
 
     def test_get_tags_for_files(self):
@@ -791,30 +741,12 @@
 
         assert tags[self.file_names[0]] == [self.test_tag, "something else"]
 
-<<<<<<< HEAD
-=======
-    def test_get_tags_id_from_file_id(self):
-        db.add_tag_to_file(self.file_names,self.test_tag)
-        file_ids = [file_id[0] for file_id in self.session.query(db.files.c.id).all()]
-        tag_ids = db.get_tags_id_from(file_ids)
-        assert tag_ids[file_ids[0]][0] == 1
-        assert tag_ids[file_ids[1]][0] == 1
-
-    def test_get_tags_id_from_file_id_two_tags(self):
-        db.add_tag_to_file(self.file_names,self.test_tag)
-        db.add_tag_to_file([self.file_names[0]],"something else")
-        file_ids = [file_id[0] for file_id in self.session.query(db.files.c.id).all()]
-        tag_ids = db.get_tags_id_from(file_ids)
-        assert tag_ids[file_ids[0]] == [1,2]
-        assert tag_ids[file_ids[1]] == [1]
->>>>>>> cac43fb8
 
     def test_get_tags_for_files_no_tags(self):
         tag_ids = db.get_tags_for_file(self.file_names)
         assert tag_ids[self.file_names[0]] == []
         assert tag_ids[self.file_names[1]] == []
 
-<<<<<<< HEAD
     def test_delete_tag_file_association(self):
         db.add_tag_to_file(self.file_names, self.test_tag, "tag2", "tag3")
 
@@ -831,8 +763,6 @@
         all_associations = self.session.query(db.files_to_tags).all()
         assert len(all_associations) == 1
 
-=======
->>>>>>> cac43fb8
 
 if __name__ == "__main__":
     unittest.main(verbosity=2)
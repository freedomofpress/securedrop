#!/usr/bin/env python
import os
import shutil
import tempfile
import unittest
import re
from cStringIO import StringIO
import zipfile
from time import sleep
import uuid
<<<<<<< HEAD
from mock import patch
=======
>>>>>>> 92bd7647

import gnupg
from flask import session, g, escape
from flask_testing import TestCase
from flask_wtf import CsrfProtect
from bs4 import BeautifulSoup

# Set environment variable so config.py uses a test environment
os.environ['SECUREDROP_ENV'] = 'test'
GPG_BINARY = os.getenv('GPG_BINARY', "gpg2")

import config
import db
from sqlalchemy.orm import sessionmaker
import crypto_util
import store
import source
import journalist


def _block_on_reply_keypair_gen(codename):
    sid = crypto_util.shash(codename)
    while not crypto_util.getkey(sid):
        sleep(0.1)


def _setup_test_docs(sid, files):
    filenames = [os.path.join(config.STORE_DIR, sid, file) for file in files]
    for filename in filenames:
        dirname = os.path.dirname(filename)
        if not os.path.exists(dirname):
            os.makedirs(dirname)
        with open(filename, 'w') as fp:
            fp.write(str(uuid.uuid4()))
    return filenames

<<<<<<< HEAD
=======
def _logout(app):
    # See http://flask.pocoo.org/docs/testing/#accessing-and-modifying-sessions
    # This is necessary because SecureDrop doesn't have a logout button, so a
    # user is logged in until they close the browser, which clears the session.
    # For testing, this function simulates closing the browser at places
    # where a source is likely to do so (for instance, between submitting a
    # document and checking for a journalist reply).
    with app.session_transaction() as sess:
        sess.clear()

>>>>>>> 92bd7647
def shared_setup():
    """Set up the file system, GPG, and database"""

    # Create directories for the file store and the GPG keyring
    for d in (config.SECUREDROP_ROOT, config.STORE_DIR, config.GPG_KEY_DIR):
        if not os.path.isdir(d):
            os.mkdir(d)

    # Initialize the GPG keyring
    gpg = gnupg.GPG(gnupghome=config.GPG_KEY_DIR, gpgbinary=GPG_BINARY)
    # Import the journalist key for testing (faster to import a pre-generated
    # key than to gen a new one every time)
    for keyfile in ("test_journalist_key.pub", "test_journalist_key.sec"):
        gpg.import_keys(open(keyfile).read())

    # Inititalize the test database
    import db; db.create_tables()

    # Do tests that should always run on app startup
    crypto_util.do_runtime_tests()



def shared_teardown():
    shutil.rmtree(config.SECUREDROP_ROOT)


class TestSource(TestCase):

    @classmethod
    def setUpClass(cls):
        shared_setup()

    @classmethod
    def tearDownClass(cls):
        shared_teardown()

    def create_app(self):
        return source.app

    def test_index(self):
        """Test that the landing page loads and looks how we expect"""
        response = self.client.get('/')
        self.assert200(response)
        self.assertIn("Submit documents for the first time", response.data)
        self.assertIn("Already submitted something?", response.data)

    def _find_codename(self, html):
        """Find a source codename (diceware passphrase) in HTML"""
        # Codenames may contain HTML escape characters, and the wordlist
        # contains various symbols.
        codename_re = r'<p id="code-name" class="code-name">(?P<codename>[a-z0-9 &#;?:=@_.*+()\'"$%!-]+)</p>'
        codename_match = re.search(codename_re, html)
        self.assertIsNotNone(codename_match)
        return codename_match.group('codename')

    def test_generate(self):
        with self.client as c:
            rv = c.get('/generate')
            self.assert200(rv)
            session_codename = session['codename']
        self.assertIn("Submitting for the first time", rv.data)
        self.assertIn(
            "To protect your identity, we're assigning you a unique code name.", rv.data)
        codename = self._find_codename(rv.data)
        # default codename length is 8 words
        self.assertEquals(len(codename.split()), 8)
        # codename is also stored in the session - make sure it matches the
        # codename displayed to the source
        self.assertEquals(codename, escape(session_codename))

    def test_regenerate_valid_lengths(self):
        """Make sure we can regenerate all valid length codenames"""
        for codename_len in xrange(7, 11):
            response = self.client.post('/generate', data={
                'number-words': str(codename_len),
            })
            self.assert200(response)
            codename = self._find_codename(response.data)
            self.assertEquals(len(codename.split()), codename_len)

    def test_regenerate_invalid_lengths(self):
        """If the codename length is invalid, it should return 403 Forbidden"""
        for codename_len in (2, 999):
            response = self.client.post('/generate', data={
                'number-words': str(codename_len),
            })
            self.assert403(response)

    def test_create(self):
        with self.client as c:
            rv = c.get('/generate')
            codename = session['codename']
            rv = c.post('/create', follow_redirects=True)
            self.assertTrue(session['logged_in'])
            # should be redirected to /lookup
            self.assertIn("Submit a document, message, or both", rv.data)

    def _new_codename(self):
        """Helper function to go through the "generate codename" flow"""
        with self.client as c:
            rv = c.get('/generate')
            codename = session['codename']
            rv = c.post('/create')
        return codename

    def test_lookup(self):
        """Test various elements on the /lookup page"""
        codename = self._new_codename()
        rv = self.client.post('login', data=dict(codename=codename),
                              follow_redirects=True)
        # redirects to /lookup
        self.assertIn("Download journalist's public key", rv.data)
        # download the public key
        rv = self.client.get('journalist-key')
        self.assertIn("BEGIN PGP PUBLIC KEY BLOCK", rv.data)

    def test_login_and_logout(self):
        rv = self.client.get('/login')
        self.assert200(rv)
        self.assertIn("Already submitted something?", rv.data)

        codename = self._new_codename()
        with self.client as c:
            rv = c.post('/login', data=dict(codename=codename),
                                  follow_redirects=True)
            self.assert200(rv)
            self.assertIn("Submit a document, message, or both", rv.data)
            self.assertTrue(session['logged_in'])
            _logout(c)
            self.assertEquals(len(session), 0)

        with self.client as c:
            rv = self.client.post('/login', data=dict(codename='invalid'),
                                  follow_redirects=True)
            self.assert200(rv)
            self.assertIn('Sorry, that is not a recognized codename.', rv.data)
            self.assertNotIn('logged_in', session)

    def test_submit_message(self):
        codename = self._new_codename()
        rv = self.client.post('/submit', data=dict(
            msg="This is a test.",
            fh=(StringIO(''), ''),
        ), follow_redirects=True)
        self.assert200(rv)
        self.assertIn("Thanks! We received your message.", rv.data)

    def test_submit_file(self):
        codename = self._new_codename()
        rv = self.client.post('/submit', data=dict(
            msg="",
            fh=(StringIO('This is a test'), 'test.txt'),
        ), follow_redirects=True)
        self.assert200(rv)
        self.assertIn(escape("Thanks! We received your document 'test.txt'."),
                      rv.data)

    def test_submit_both(self):
        codename = self._new_codename()
        rv = self.client.post('/submit', data=dict(
            msg="This is a test",
            fh=(StringIO('This is a test'), 'test.txt'),
        ), follow_redirects=True)
        self.assert200(rv)
        self.assertIn("Thanks! We received your message.", rv.data)
        self.assertIn(escape("Thanks! We received your document 'test.txt'."),
                      rv.data)

    def test_tor2web_warning(self):
        rv = self.client.get('/', headers=[('X-tor2web', 'encrypted')])
        self.assert200(rv)
        self.assertIn("You appear to be using Tor2Web.", rv.data)


class TestJournalist(TestCase):

    def setUp(self):
        shared_setup()

    def tearDown(self):
        shared_teardown()

    def create_app(self):
        return journalist.app

    def test_index(self):
        rv = self.client.get('/')
        self.assert200(rv)
        self.assertIn("Latest submissions", rv.data)
        self.assertIn("No documents have been submitted!", rv.data)

    def test_bulk_download(self):
        sid = 'EQZGCJBRGISGOTC2NZVWG6LILJBHEV3CINNEWSCLLFTUWZJPKJFECLS2NZ4G4U3QOZCFKTTPNZMVIWDCJBBHMUDBGFHXCQ3R'
        files = ['abc1_msg.gpg', 'abc2_msg.gpg']
        filenames = _setup_test_docs(sid, files)

        rv = self.client.post('/bulk', data=dict(
            action='Download Selected',
            sid=sid,
            doc_names_selected=files
        ))

        self.assertEqual(rv.status_code, 200)
        self.assertEqual(rv.content_type, 'application/zip')
<<<<<<< HEAD
        # test client does not seem to handle binary data, so
        # just check that we didn't get an empty body
        self.assertTrue(len(rv.data) > 0)

    @patch('db.add_tag_to_file')
    def test_tag(self, mock_add_tag):
        sid = 'EQZGCJBRGISGOTC2NZVWG6LILJBHEV3CINNEWSCLLFTUWZJPKJFECLS2NZ4G4U3QOZCFKTTPNZMVIWDCJBBHMUDBGFHXCQ3R'
        files = ['abc1_msg.gpg', 'abc2_msg.gpg']
        filenames = _setup_test_docs(sid, files)
        test_tag = 'the-test-tag'
=======
        self.assertTrue(zipfile.is_zipfile(StringIO(rv.data)))
>>>>>>> 92bd7647

        rv = self.client.post('/bulk', data=dict(
            action='Tag Selected With',
            sid=sid,
            doc_names_selected=files,
            tag=test_tag
        ))

        self.assertEqual(rv.status_code, 302)
        self.assertTrue(("/col/" + sid) in rv.location)
        mock_add_tag.assert_called_once_with(files, test_tag)

    def test_add_new_tag(self):
        sid = 'EQZGCJBRGISGOTC2NZVWG6LILJBHEV3CINNEWSCLLFTUWZJPKJFECLS2NZ4G4U3QOZCFKTTPNZMVIWDCJBBHMUDBGFHXCQ3R'
        files = ['abc1_msg.gpg', 'abc2_msg.gpg']
        filenames = _setup_test_docs(sid, files)
        test_tag = '__new__'

        rv = self.client.post('/bulk', data=dict(
            action='Tag Selected With',
            sid=sid,
            doc_names_selected=files,
            tag=test_tag
        ))

        self.assertEqual(rv.status_code, 200)

        soup = BeautifulSoup(rv.data)
        self.assertGreater(len(soup.select('input[name=tag]')), 0)
        self.assertEqual(soup.select('button[name=action]')[0]['value'], 'Tag Selected With')
        self.assertEqual(soup.select('input[name=sid]')[0]['value'], sid)

    def test_add_new_tag(self):
        sid = 'EQZGCJBRGISGOTC2NZVWG6LILJBHEV3CINNEWSCLLFTUWZJPKJFECLS2NZ4G4U3QOZCFKTTPNZMVIWDCJBBHMUDBGFHXCQ3R'
        files = ['abc1_msg.gpg', 'abc2_msg.gpg']
        filenames = _setup_test_docs(sid, files)
        test_tag = '__new__'

        rv = self.client.post('/bulk', data=dict(
            action='Tag Selected With',
            sid=sid,
            doc_names_selected=files,
            tag=test_tag
        ))

        self.assertEqual(rv.status_code, 200)

        soup = BeautifulSoup(rv.data)
        self.assertGreater(len(soup.select('input[name=tag]')), 0)
        self.assertEqual(soup.select('button[name=action]')[0]['value'], 'Tag Selected With')
        self.assertEqual(soup.select('input[name=sid]')[0]['value'], sid)

class TestIntegration(unittest.TestCase):

    def setUp(self):
        shared_setup()
        self.source_app = source.app.test_client()
        self.journalist_app = journalist.app.test_client()
        self.gpg = gnupg.GPG(gnupghome=config.GPG_KEY_DIR, gpgbinary=GPG_BINARY)

    def tearDown(self):
        shared_teardown()

    def test_submit_message(self):
        """When a source creates an account, test that a new entry appears in the journalist interface"""
        test_msg = "This is a test message."

        with self.source_app as source_app:
            rv = source_app.get('/generate')
            rv = source_app.post('/create', follow_redirects=True)
            codename = session['codename']
            sid = g.sid
            # redirected to submission form
            rv = self.source_app.post('/submit', data=dict(
                msg=test_msg,
                fh=(StringIO(''), ''),
            ), follow_redirects=True)
            self.assertEqual(rv.status_code, 200)
            _logout(source_app)

        rv = self.journalist_app.get('/')
        self.assertEqual(rv.status_code, 200)
        self.assertIn("Latest submissions", rv.data)
        soup = BeautifulSoup(rv.data)
        col_url = soup.select('ul#cols > li a')[0]['href']

        rv = self.journalist_app.get(col_url)
        self.assertEqual(rv.status_code, 200)
        soup = BeautifulSoup(rv.data)
        submission_url = soup.select('ul#submissions li a')[0]['href']
        self.assertIn("_msg", submission_url)
        li = soup.select('ul#submissions li')[0]
        self.assertRegexpMatches(li.contents[-1], "\d+ bytes")

        rv = self.journalist_app.get(submission_url)
        self.assertEqual(rv.status_code, 200)
        decrypted_data = self.gpg.decrypt(rv.data)
        self.assertTrue(decrypted_data.ok)
        self.assertEqual(decrypted_data.data, test_msg)

        # delete submission
        rv = self.journalist_app.get(col_url)
        self.assertEqual(rv.status_code, 200)
        soup = BeautifulSoup(rv.data)
        doc_name = soup.select(
            'ul > li > input[name="doc_names_selected"]')[0]['value']
        rv = self.journalist_app.post('/bulk', data=dict(
            action='Delete Selected',
            sid=sid,
            doc_names_selected=doc_name
        ))

        self.assertEqual(rv.status_code, 200)
        soup = BeautifulSoup(rv.data)
        self.assertIn("The following file has been selected for", rv.data)

        # confirm delete submission
        doc_name = soup.select
        doc_name = soup.select(
            'ul > li > input[name="doc_names_selected"]')[0]['value']
        rv = self.journalist_app.post('/bulk', data=dict(
            action='Delete Selected',
            sid=sid,
            doc_names_selected=doc_name,
            confirm_delete="1"
        ))
        self.assertEqual(rv.status_code, 200)
        soup = BeautifulSoup(rv.data)
        self.assertIn("File permanently deleted.", rv.data)

        # confirm that submission deleted and absent in list of submissions
        rv = self.journalist_app.get(col_url)
        self.assertEqual(rv.status_code, 200)
        self.assertIn("No documents to display.", rv.data)

    def test_submit_file(self):
        """When a source creates an account, test that a new entry appears in the journalist interface"""
        test_file_contents = "This is a test file."
        test_filename = "test.txt"

        with self.source_app as source_app:
            rv = source_app.get('/generate')
            rv = source_app.post('/create', follow_redirects=True)
            codename = session['codename']
            sid = g.sid
            # redirected to submission form
            rv = self.source_app.post('/submit', data=dict(
                msg="",
                fh=(StringIO(test_file_contents), test_filename),
            ), follow_redirects=True)
            self.assertEqual(rv.status_code, 200)
            _logout(source_app)

        rv = self.journalist_app.get('/')
        self.assertEqual(rv.status_code, 200)
        self.assertIn("Latest submissions", rv.data)
        soup = BeautifulSoup(rv.data)
        col_url = soup.select('ul#cols > li a')[0]['href']

        rv = self.journalist_app.get(col_url)
        self.assertEqual(rv.status_code, 200)
        soup = BeautifulSoup(rv.data)
        submission_url = soup.select('ul#submissions li a')[0]['href']
        self.assertIn("_doc", submission_url)
        li = soup.select('ul#submissions li')[0]
        self.assertRegexpMatches(li.contents[-1], "\d+ bytes")

        rv = self.journalist_app.get(submission_url)
        self.assertEqual(rv.status_code, 200)
        decrypted_data = self.gpg.decrypt(rv.data)
        self.assertTrue(decrypted_data.ok)

        s = StringIO(decrypted_data.data)
        zip_file = zipfile.ZipFile(s, 'r')
        unzipped_decrypted_data = zip_file.read('test.txt')
        zip_file.close()

        self.assertEqual(unzipped_decrypted_data, test_file_contents)

        # delete submission
        rv = self.journalist_app.get(col_url)
        self.assertEqual(rv.status_code, 200)
        soup = BeautifulSoup(rv.data)
        doc_name = soup.select(
            'ul > li > input[name="doc_names_selected"]')[0]['value']
        rv = self.journalist_app.post('/bulk', data=dict(
            action='Delete Selected',
            sid=sid,
            doc_names_selected=doc_name
        ))

        self.assertEqual(rv.status_code, 200)
        soup = BeautifulSoup(rv.data)
        self.assertIn("The following file has been selected for", rv.data)

        # confirm delete submission
        doc_name = soup.select
        doc_name = soup.select(
            'ul > li > input[name="doc_names_selected"]')[0]['value']
        rv = self.journalist_app.post('/bulk', data=dict(
            action='Delete Selected',
            sid=sid,
            doc_names_selected=doc_name,
            confirm_delete="1"
        ))
        self.assertEqual(rv.status_code, 200)
        soup = BeautifulSoup(rv.data)
        self.assertIn("File permanently deleted.", rv.data)

        # confirm that submission deleted and absent in list of submissions
        rv = self.journalist_app.get(col_url)
        self.assertEqual(rv.status_code, 200)
        self.assertIn("No documents to display.", rv.data)

    def test_reply(self):
        test_msg = "This is a test message."
        test_reply = "This is a test reply."

        with self.source_app as source_app:
            rv = source_app.get('/generate')
            rv = source_app.post('/create', follow_redirects=True)
            codename = session['codename']
            flagged = session['flagged']
            sid = g.sid
            # redirected to submission form
            rv = source_app.post('/submit', data=dict(
                msg=test_msg,
                fh=(StringIO(''), ''),
            ), follow_redirects=True)
            self.assertEqual(rv.status_code, 200)
            self.assertFalse(flagged)
            _logout(source_app)

        rv = self.journalist_app.get('/')
        self.assertEqual(rv.status_code, 200)
        self.assertIn("Latest submissions", rv.data)
        soup = BeautifulSoup(rv.data)
        col_url = soup.select('ul#cols > li a')[0]['href']

        rv = self.journalist_app.get(col_url)
        self.assertEqual(rv.status_code, 200)

        with self.source_app as source_app:
            rv = source_app.post('/login', data=dict(
                codename=codename), follow_redirects=True)
            self.assertEqual(rv.status_code, 200)
            _logout(source_app)

        with self.journalist_app as journalist_app:
            rv = journalist_app.post('/flag', data=dict(
                sid=sid))
            self.assertEqual(rv.status_code, 200)
            _logout(journalist_app)

        with self.source_app as source_app:
            rv = source_app.post('/login', data=dict(
                codename=codename), follow_redirects=True)
            self.assertEqual(rv.status_code, 200)
            self.assertTrue(session['flagged'])
            source_app.get('/lookup')
            self.assertTrue(g.flagged)
            _logout(source_app)

        # Block until the reply keypair has been generated, so we can test
        # sending a reply
        _block_on_reply_keypair_gen(codename)

        rv = self.journalist_app.post('/reply', data=dict(
            sid=sid,
            msg=test_reply
        ))
        self.assertEqual(rv.status_code, 200)
        self.assertIn("Thanks! Your reply has been stored.", rv.data)

        with self.journalist_app as journalist_app:
            rv = journalist_app.get(col_url)
            self.assertIn("reply-", rv.data)
            _logout(journalist_app)

        _block_on_reply_keypair_gen(codename)
        with self.source_app as source_app:
            rv = source_app.post('/login', data=dict(codename=codename), follow_redirects=True)
            self.assertEqual(rv.status_code, 200)
            rv = source_app.get('/lookup')
            self.assertEqual(rv.status_code, 200)
            self.assertIn(
                "You have received a reply. For your security, please delete all replies when you're done with them.", rv.data)
            self.assertIn(test_reply, rv.data)

            soup = BeautifulSoup(rv.data)
            msgid = soup.select('form.message > input[name="msgid"]')[0]['value']
            rv = source_app.post('/delete', data=dict(
                sid=sid,
                msgid=msgid,
            ), follow_redirects=True)
            self.assertEqual(rv.status_code, 200)
            self.assertIn("Reply deleted", rv.data)
            _logout(source_app)


class TestStore(unittest.TestCase):

    '''The set of tests for store.py.'''
    def setUp(self):
        shared_setup()

    def tearDown(self):
        shared_teardown()

    def test_verify(self):
        with self.assertRaises(store.PathException):
            store.verify(os.path.join(config.STORE_DIR, '..', 'etc', 'passwd'))

    def test_get_zip(self):
        sid = 'EQZGCJBRGISGOTC2NZVWG6LILJBHEV3CINNEWSCLLFTUWZJPKJFECLS2NZ4G4U3QOZCFKTTPNZMVIWDCJBBHMUDBGFHXCQ3R'
        files = ['abc1_msg.gpg', 'abc2_msg.gpg']
        filenames = _setup_test_docs(sid, files)

        archive = zipfile.ZipFile(store.get_bulk_archive(filenames))

        archivefile_contents = archive.namelist()

        for archived_file, actual_file in zip(archivefile_contents, filenames):
            actual_file_content = open(actual_file).read()
            zipped_file_content = archive.read(archived_file)
            self.assertEquals(zipped_file_content, actual_file_content)
<<<<<<< HEAD


class TestDb(unittest.TestCase):

    def setUp(self):
        config.DATABASE_ENGINE = 'mysql'
        config.DATABASE_USERNAME = 'securedrop'
        config.DATABASE_PASSWORD = 'securedrop'
        config.DATABASE_HOST = 'localhost'
        config.DATABASE_NAME = 'securedrop_test'

        db.engine = db.get_engine()

        db.create_tables()
        sid = 'EQZGCJBRGISGOTC2NZVWG6LILJBHEV3CINNEWSCLLFTUWZJPKJFECLS2NZ4G4U3QOZCFKTTPNZMVIWDCJBBHMUDBGFHXCQ3R'
        files = ['abc1_msg.gpg', 'abc2_msg.gpg']

        self.session = db.sqlalchemy_handle()
        self.file_names = _setup_test_docs(sid,files)
        self.test_tag = 'some-tag'

    def tearDown(self):
        self.session.commit()
        self.session.close()

    def test_add_tag(self):
        db.add_tag_to_file(self.file_names, self.test_tag)
        actual_tags = [r[0] for r in self.session.query(db.tags.c.name).all()]

        assert self.test_tag in actual_tags

    def test_add_file(self):
        db.add_tag_to_file(self.file_names, self.test_tag)
        actual_files = [r[0] for r in self.session.query(db.files.c.name).all()]
        for file_name in self.file_names:
            assert file_name in actual_files

    def test_add_file_to_tag(self):
        db.add_tag_to_file(self.file_names, self.test_tag)
        actual_relationships = self.session.query(db.files_to_tags.c.tags_id, db.files_to_tags.c.files_id).all()

        some_tag_id = self.session.query(db.tags.c.id).filter(db.tags.c.name == self.test_tag).one()[0]
        (first_file_id, second_file_id) = self.session.query(db.files.c.id).all()

        assert actual_relationships[0][0] == some_tag_id
        assert actual_relationships[0][1] == first_file_id[0]
        assert actual_relationships[1][0] == some_tag_id
        assert actual_relationships[1][1] == second_file_id[0]


    def test_get_tags_for_file(self):
        db.add_tag_to_file([self.file_names[0]], self.test_tag, '')

        tags = db.get_tags_for_file([self.file_names[0]])
        assert self.test_tag in tags[self.file_names[0]]
        assert '' not in tags[self.file_names[0]]


    def test_get_tags_for_single_file(self):
        db.add_tag_to_file([self.file_names[0]], self.test_tag, '')

        tags = db.get_tags_for_file(self.file_names)
        assert self.test_tag in tags[self.file_names[0]]
        assert '' not in tags

    def test_get_tags_for_files(self):
        db.add_tag_to_file(self.file_names, self.test_tag)
        db.add_tag_to_file([self.file_names[0]], "something else")

        tags = db.get_tags_for_file(self.file_names)

        assert tags[self.file_names[0]] == [self.test_tag, "something else"]


    def test_get_tags_for_files_no_tags(self):
        tag_ids = db.get_tags_for_file(self.file_names)
        assert tag_ids[self.file_names[0]] == []
        assert tag_ids[self.file_names[1]] == []

    def test_delete_tag_file_association(self):
        db.add_tag_to_file(self.file_names, self.test_tag, "tag2", "tag3")

        db.delete_tags_from_file(self.file_names,  [self.test_tag, "tag2", "tag3"])

        all_associations = self.session.query(db.files_to_tags).all()
        assert len(all_associations) == 0

    def test_delete_tag_file_association_single_file(self):
        db.add_tag_to_file(self.file_names, self.test_tag)

        db.delete_tags_from_file([self.file_names[0]], [self.test_tag])

        all_associations = self.session.query(db.files_to_tags).all()
        assert len(all_associations) == 1
=======
>>>>>>> 92bd7647


if __name__ == "__main__":
    unittest.main(verbosity=2)<|MERGE_RESOLUTION|>--- conflicted
+++ resolved
@@ -8,10 +8,7 @@
 import zipfile
 from time import sleep
 import uuid
-<<<<<<< HEAD
 from mock import patch
-=======
->>>>>>> 92bd7647
 
 import gnupg
 from flask import session, g, escape
@@ -48,8 +45,6 @@
             fp.write(str(uuid.uuid4()))
     return filenames
 
-<<<<<<< HEAD
-=======
 def _logout(app):
     # See http://flask.pocoo.org/docs/testing/#accessing-and-modifying-sessions
     # This is necessary because SecureDrop doesn't have a logout button, so a
@@ -60,7 +55,6 @@
     with app.session_transaction() as sess:
         sess.clear()
 
->>>>>>> 92bd7647
 def shared_setup():
     """Set up the file system, GPG, and database"""
 
@@ -81,8 +75,6 @@
 
     # Do tests that should always run on app startup
     crypto_util.do_runtime_tests()
-
-
 
 def shared_teardown():
     shutil.rmtree(config.SECUREDROP_ROOT)
@@ -266,10 +258,7 @@
 
         self.assertEqual(rv.status_code, 200)
         self.assertEqual(rv.content_type, 'application/zip')
-<<<<<<< HEAD
-        # test client does not seem to handle binary data, so
-        # just check that we didn't get an empty body
-        self.assertTrue(len(rv.data) > 0)
+        self.assertTrue(zipfile.is_zipfile(StringIO(rv.data)))
 
     @patch('db.add_tag_to_file')
     def test_tag(self, mock_add_tag):
@@ -277,9 +266,6 @@
         files = ['abc1_msg.gpg', 'abc2_msg.gpg']
         filenames = _setup_test_docs(sid, files)
         test_tag = 'the-test-tag'
-=======
-        self.assertTrue(zipfile.is_zipfile(StringIO(rv.data)))
->>>>>>> 92bd7647
 
         rv = self.client.post('/bulk', data=dict(
             action='Tag Selected With',
@@ -606,7 +592,6 @@
             actual_file_content = open(actual_file).read()
             zipped_file_content = archive.read(archived_file)
             self.assertEquals(zipped_file_content, actual_file_content)
-<<<<<<< HEAD
 
 
 class TestDb(unittest.TestCase):
@@ -701,8 +686,6 @@
 
         all_associations = self.session.query(db.files_to_tags).all()
         assert len(all_associations) == 1
-=======
->>>>>>> 92bd7647
 
 
 if __name__ == "__main__":

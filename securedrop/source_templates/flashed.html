{% with messages = get_flashed_messages(with_categories=true) %}
{% if messages %}
  {% for category, message in messages %}
    {% if category != 'banner-warning' %}
      <div class="flash {{ category }}">
        {% if category == 'notification' %}
<<<<<<< HEAD
        <img src="{{ url_for('static', filename='i/font-awesome/black/info.svg') }}" width="17px" height="17px">
        {% elif category == 'error' %}
        <img class="pull-left" src="{{ url_for('static', filename='i/font-awesome/black/exclamation-triangle.svg') }}" width="17px" height="17px">
=======
        <img src="{{ url_for('static', filename='i/font-awesome/info-circle-black.png') }}" width="20px">
        {% elif category == 'error' %}
        <img class="pull-left" src="{{ url_for('static', filename='i/font-awesome/exclamation-triangle-black.png') }}" width="20px">
>>>>>>> 3ddfd5c2
        {% endif %}
        {{ message }}
      </div>
    {% endif %}
  {% endfor %}
{% endif %}
{% endwith %}<|MERGE_RESOLUTION|>--- conflicted
+++ resolved
@@ -4,15 +4,9 @@
     {% if category != 'banner-warning' %}
       <div class="flash {{ category }}">
         {% if category == 'notification' %}
-<<<<<<< HEAD
-        <img src="{{ url_for('static', filename='i/font-awesome/black/info.svg') }}" width="17px" height="17px">
-        {% elif category == 'error' %}
-        <img class="pull-left" src="{{ url_for('static', filename='i/font-awesome/black/exclamation-triangle.svg') }}" width="17px" height="17px">
-=======
         <img src="{{ url_for('static', filename='i/font-awesome/info-circle-black.png') }}" width="20px">
         {% elif category == 'error' %}
         <img class="pull-left" src="{{ url_for('static', filename='i/font-awesome/exclamation-triangle-black.png') }}" width="20px">
->>>>>>> 3ddfd5c2
         {% endif %}
         {{ message }}
       </div>

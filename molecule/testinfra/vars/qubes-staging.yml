--- conflicted
+++ resolved
@@ -3,12 +3,7 @@
 wanted_apache_headers:
   X-XSS-Protection: "1; mode=block"
   X-Content-Type-Options: nosniff
-<<<<<<< HEAD
-  X-Download-Options: noopen
   Content-Security-Policy: "default-src 'none'; script-src 'self'; style-src 'self'; img-src 'self'; font-src 'self'; frame-ancestors 'none';"
-=======
->>>>>>> 55138dc1
-  Content-Security-Policy: "default-src 'none'; script-src 'self'; style-src 'self'; img-src 'self'; font-src 'self';"
   Cross-Origin-Opener-Policy: "same-origin"
   Cross-Origin-Embedder-Policy: "same-origin"
   Cross-Origin-Resource-Policy: "same-site"

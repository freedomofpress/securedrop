--- conflicted
+++ resolved
@@ -2,8 +2,6 @@
 
 # stop setup script if any command fails
 set -e
-# uncomment to print debugging information
-#set -x
 
 #check platform and distro
 opsys=`uname`
@@ -31,15 +29,10 @@
 # no password prompt to install mysql-server
 mysql_root=$(head -c 20 /dev/urandom | python -c 'import sys, base64; print base64.b32encode(sys.stdin.read())')
 mysql_securedrop=$(head -c 20 /dev/urandom | python -c 'import sys, base64; print base64.b32encode(sys.stdin.read())')
-<<<<<<< HEAD
-debconf-set-selections <<< "mysql-server-5.5 mysql-server/root_password password $mysql_root"
-debconf-set-selections <<< "mysql-server-5.5 mysql-server/root_password_again password $mysql_root"
-=======
 sudo debconf-set-selections <<EOF
 mysql-server-5.5 mysql-server/root_password password $mysql_root
 mysql-server-5.5 mysql-server/root_password_again password $mysql_root
 EOF
->>>>>>> 92bd7647
 
 echo "Welcome to the SecureDrop setup script for Debian/Ubuntu."
 
@@ -81,16 +74,8 @@
 
 echo "Setting up MySQL database..."
 mysql -u root -p"$mysql_root" -e "create database securedrop; GRANT ALL PRIVILEGES ON securedrop.* TO 'securedrop'@'localhost' IDENTIFIED BY '$mysql_securedrop';"
-<<<<<<< HEAD
-mysql -u root -p"$mysql_root" -e "create database securedrop_test; GRANT ALL PRIVILEGES ON securedrop_test.* TO 'securedrop'@'localhost' IDENTIFIED BY '$mysql_securedrop';"
-
-echo "Setting up the virtual environment..."
-virtualenv securedrop/venv
-source securedrop/venv/bin/activate
-=======
 
 # continue working in the application directory
->>>>>>> 92bd7647
 cd securedrop/securedrop
 
 echo "Setting up the virtual environment..."
@@ -106,17 +91,7 @@
 securedrop_root=$(pwd)/.securedrop
 sed -i "s@    SECUREDROP_ROOT='/tmp/securedrop'@    SECUREDROP_ROOT='$securedrop_root'@" config.py
 mkdir -p $securedrop_root/{store,keys,tmp}
-storepath=$(pwd)/tmp/deaddrop/store
-keypath=$(pwd)/tmp/deaddrop/keys
-testpath=$(pwd)/tmp/deaddrop_test
-sed -i "s@^STORE_DIR.*@STORE_DIR=\'$storepath\'@" config.py
-sed -i "s@^GPG_KEY_DIR.*@GPG_KEY_DIR=\'$keypath\'@" config.py
-# TODO: replace below line so that indents are not hard-coded :/
-sed -i "s@    TEST_DIR.*@    TEST_DIR=\'$testpath\'@" config.py
-sed -i "s@^DATABASE_PASSWORD.*@DATABASE_PASSWORD=\'$mysql_securedrop\'@" config.py
-
-echo "Creating MySQL tables..."
-python -c 'import db; db.create_tables()'
+keypath=$securedrop_root/keys
 
 # avoid the "unsafe permissions on GPG homedir" warning
 chmod 700 $keypath

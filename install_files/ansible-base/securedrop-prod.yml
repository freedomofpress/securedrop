--- conflicted
+++ resolved
@@ -45,6 +45,14 @@
   roles:
     - { role: ossec-agent, tags: [ ossec, ossec_agent ] }
     - { role: app, tags: app }
+    - role: backup
+      # By default backups will NOT run, since they can claim a substantial
+      # amount of disk space. Enable backups explicitly via a backup var, or
+      # implicitly if performing a restore.
+      when: (perform_backup is defined and perform_backup == true) or
+            (restore_file is defined and restore_file != '')
+      tags: backup
+
   sudo: yes
 
   # This section will put the ssh and iptables rules in place
@@ -58,28 +66,7 @@
   vars_files:
     - prod-specific.yml
   roles:
-<<<<<<< HEAD
     - { role: restrict-direct-access, tags: [ common, restrict-direct-access ] }
-=======
-    - role: backup
-      # By default backups will NOT run, since they can claim a substantial
-      # amount of disk space. Enable backups explicitly via a backup var, or
-      # implicitly if performing a restore.
-      when: (perform_backup is defined and perform_backup == true) or
-            (restore_file is defined and restore_file != '')
-      tags: backup
-
-    - restrict_direct_access_app
-
->>>>>>> 3a7e1ddc
-  sudo: yes
-
-- name: Perform backup of Application Server configuration.
-  hosts: securedrop_application_server
-  vars_files:
-    - prod-specific.yml
-  roles:
-    - { role: backup, tags: backup }
   sudo: yes
 
 - name: Reboot Application and Monitor Servers.

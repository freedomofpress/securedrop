--- conflicted
+++ resolved
@@ -1,10 +1,5 @@
 # Changelog
 
-<<<<<<< HEAD
-## 1.4.1
-
-* Bugfix: Updated securedrop-admin utility to validate instance configuration correctly when v3 onion services are disabled (#5334)`
-=======
 ## 1.5.0
 
 ### Web Applications
@@ -41,7 +36,6 @@
 ## 1.4.1
 
 * Bugfix: Updated securedrop-admin utility to validate instance configuration correctly when v3 onion services are disabled (#5334)
->>>>>>> c3ead44e
 
 ## 1.4.0
 

--- conflicted
+++ resolved
@@ -8,12 +8,8 @@
   '/', 'index',
   '/reply/', 'reply',
   '/([A-Z1-7]+)/', 'col',
-<<<<<<< HEAD
   '/([A-Z1-7]+)/download', 'download',
-  '/([A-Z1-7]+)/([0-9]+\.[0-9]+(?:_msg|_doc|)\.gpg)', 'doc' 
-=======
   '/([A-Z1-7]+)/([0-9]+\.[0-9]+(?:_msg|_doc\.zip|)\.gpg)', 'doc' 
->>>>>>> 4e1d74b4
 )
 
 render = web.template.render(config.JOURNALIST_TEMPLATES_DIR, base='base', 

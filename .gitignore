--- conflicted
+++ resolved
@@ -46,9 +46,6 @@
 
 # Functional test logs
 **/ghostdriver.log
-<<<<<<< HEAD
+.vagrant
 
-**/*build.log
-=======
-.vagrant
->>>>>>> 57203148
+**/*build.log